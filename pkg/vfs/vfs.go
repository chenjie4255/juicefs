/*
 * JuiceFS, Copyright (C) 2020 Juicedata, Inc.
 *
 * This program is free software: you can use, redistribute, and/or modify
 * it under the terms of the GNU Affero General Public License, version 3
 * or later ("AGPL"), as published by the Free Software Foundation.
 *
 * This program is distributed in the hope that it will be useful, but WITHOUT
 * ANY WARRANTY; without even the implied warranty of MERCHANTABILITY or
 * FITNESS FOR A PARTICULAR PURPOSE.
 *
 * You should have received a copy of the GNU Affero General Public License
 * along with this program. If not, see <http://www.gnu.org/licenses/>.
 */

package vfs

import (
	"runtime"
	"syscall"
	"time"

	"github.com/juicedata/juicefs/pkg/chunk"
	"github.com/juicedata/juicefs/pkg/meta"
	"github.com/juicedata/juicefs/pkg/utils"
	"github.com/prometheus/client_golang/prometheus"
)

type Ino = meta.Ino
type Attr = meta.Attr
type Context = LogContext

const (
	rootID      = 1
	maxName     = 255
	maxSymlink  = 4096
	maxFileSize = meta.ChunkSize << 31
)

type Config struct {
<<<<<<< HEAD
	Meta       *meta.Config
	Format     *meta.Format
	Chunk      *chunk.Config
	Version    string
	Mountpoint string
	AccessLog  string
	OpenCache  bool
=======
	Meta        *meta.Config
	Format      *meta.Format
	Chunk       *chunk.Config
	Version     string
	Mountpoint  string
	FastResolve bool
	AccessLog   string
>>>>>>> 5e26ba36
}

var (
	m      meta.Meta
	store  chunk.ChunkStore
	reader DataReader
	writer DataWriter
)

var (
	readSizeHistogram = prometheus.NewHistogram(prometheus.HistogramOpts{
		Name:    "fuse_read_size_bytes",
		Help:    "size of read distributions.",
		Buckets: prometheus.LinearBuckets(4096, 4096, 32),
	})
	writtenSizeHistogram = prometheus.NewHistogram(prometheus.HistogramOpts{
		Name:    "fuse_written_size_bytes",
		Help:    "size of write distributions.",
		Buckets: prometheus.LinearBuckets(4096, 4096, 32),
	})
)

func Lookup(ctx Context, parent Ino, name string) (entry *meta.Entry, err syscall.Errno) {
	defer func() {
		logit(ctx, "lookup (%d,%s): %s%s", parent, name, strerr(err), (*Entry)(entry))
	}()
	nleng := len(name)
	if nleng > maxName {
		err = syscall.ENAMETOOLONG
		return
	}
	var inode Ino
	var attr = &Attr{}
	if parent == rootID {
		if nleng == 2 && name[0] == '.' && name[1] == '.' {
			name = name[:1]
		}
		n := getInternalNodeByName(name)
		if n != nil {
			entry = &meta.Entry{Inode: n.inode, Attr: n.attr}
			return
		}

	}
	err = m.Lookup(ctx, parent, name, &inode, attr)
	if err != 0 {
		return
	}
	UpdateLength(inode, attr)
	entry = &meta.Entry{Inode: inode, Attr: attr}
	return
}

func GetAttr(ctx Context, ino Ino, fh uint64) (entry *meta.Entry, err syscall.Errno) {
	defer func() { logit(ctx, "getattr (%d, %d): %s%s", ino, fh, strerr(err), (*Entry)(entry)) }()
	if IsSpecialNode(ino) && getInternalNode(ino) != nil {
		n := getInternalNode(ino)
		entry = &meta.Entry{Inode: n.inode, Attr: n.attr}
		return
	}
	if conf.OpenCache && fh > 0 {
		h := findHandle(ino, fh)
		if h.attr != nil {
			entry = &meta.Entry{Inode: ino, Attr: h.attr}
			return
		}
	}
	attr := &Attr{}
	err = m.GetAttr(ctx, ino, attr)
	if err != 0 {
		return
	}
	UpdateLength(ino, attr)
	entry = &meta.Entry{Inode: ino, Attr: attr}
	return
}

func get_filetype(mode uint16) uint8 {
	switch mode & (syscall.S_IFMT & 0xffff) {
	case syscall.S_IFIFO:
		return meta.TypeFIFO
	case syscall.S_IFSOCK:
		return meta.TypeSocket
	case syscall.S_IFLNK:
		return meta.TypeSymlink
	case syscall.S_IFREG:
		return meta.TypeFile
	case syscall.S_IFBLK:
		return meta.TypeBlockDev
	case syscall.S_IFDIR:
		return meta.TypeDirectory
	case syscall.S_IFCHR:
		return meta.TypeCharDev
	}
	return meta.TypeFile
}

func Mknod(ctx Context, parent Ino, name string, mode uint16, cumask uint16, rdev uint32) (entry *meta.Entry, err syscall.Errno) {
	nleng := uint8(len(name))
	defer func() {
		logit(ctx, "mknod (%d,%s,%s:0%04o,0x%08X): %s%s", parent, name, smode(mode), mode, rdev, strerr(err), (*Entry)(entry))
	}()
	if parent == rootID && IsSpecialName(name) {
		err = syscall.EACCES
		return
	}
	if nleng > maxName {
		err = syscall.ENAMETOOLONG
		return
	}
	_type := get_filetype(mode)
	if _type == 0 {
		err = syscall.EPERM
		return
	}

	var inode Ino
	var attr = &Attr{}
	err = m.Mknod(ctx, parent, name, _type, mode&07777, cumask, uint32(rdev), &inode, attr)
	if err == 0 {
		entry = &meta.Entry{Inode: inode, Attr: attr}
	}
	return
}

func Unlink(ctx Context, parent Ino, name string) (err syscall.Errno) {
	defer func() { logit(ctx, "unlink (%d,%s): %s", parent, name, strerr(err)) }()
	nleng := uint8(len(name))
	if parent == rootID && IsSpecialName(name) {
		err = syscall.EACCES
		return
	}
	if nleng > maxName {
		err = syscall.ENAMETOOLONG
		return
	}
	err = m.Unlink(ctx, parent, name)
	return
}

func Mkdir(ctx Context, parent Ino, name string, mode uint16, cumask uint16) (entry *meta.Entry, err syscall.Errno) {
	defer func() {
		logit(ctx, "mkdir (%d,%s,%s:0%04o): %s%s", parent, name, smode(mode), mode, strerr(err), (*Entry)(entry))
	}()
	nleng := uint8(len(name))
	if parent == rootID && IsSpecialName(name) {
		err = syscall.EEXIST
		return
	}
	if nleng > maxName {
		err = syscall.ENAMETOOLONG
		return
	}

	var inode Ino
	var attr = &Attr{}
	err = m.Mkdir(ctx, parent, name, mode, cumask, 0, &inode, attr)
	if err == 0 {
		entry = &meta.Entry{Inode: inode, Attr: attr}
	}
	return
}

func Rmdir(ctx Context, parent Ino, name string) (err syscall.Errno) {
	nleng := uint8(len(name))
	defer func() { logit(ctx, "rmdir (%d,%s): %s", parent, name, strerr(err)) }()
	if parent == rootID && IsSpecialName(name) {
		err = syscall.EACCES
		return
	}
	if nleng > maxName {
		err = syscall.ENAMETOOLONG
		return
	}
	err = m.Rmdir(ctx, parent, name)
	return
}

func Symlink(ctx Context, path string, parent Ino, name string) (entry *meta.Entry, err syscall.Errno) {
	nleng := uint8(len(name))
	defer func() {
		logit(ctx, "symlink (%d,%s,%s): %s%s", parent, name, path, strerr(err), (*Entry)(entry))
	}()
	if parent == rootID && IsSpecialName(name) {
		err = syscall.EEXIST
		return
	}
	if nleng > maxName || (len(path)+1) > maxSymlink {
		err = syscall.ENAMETOOLONG
		return
	}

	var inode Ino
	var attr = &Attr{}
	err = m.Symlink(ctx, parent, name, path, &inode, attr)
	if err == 0 {
		entry = &meta.Entry{Inode: inode, Attr: attr}
	}
	return
}

func Readlink(ctx Context, ino Ino) (path []byte, err syscall.Errno) {
	defer func() { logit(ctx, "readlink (%d): %s (%s)", ino, strerr(err), string(path)) }()
	err = m.ReadLink(ctx, ino, &path)
	return
}

func Rename(ctx Context, parent Ino, name string, newparent Ino, newname string) (err syscall.Errno) {
	defer func() { logit(ctx, "rename (%d,%s,%d,%s): %s", parent, name, newparent, newname, strerr(err)) }()
	if parent == rootID && IsSpecialName(name) {
		err = syscall.EACCES
		return
	}
	if newparent == rootID && IsSpecialName(newname) {
		err = syscall.EACCES
		return
	}
	if len(name) > maxName || len(newname) > maxName {
		err = syscall.ENAMETOOLONG
		return
	}

	err = m.Rename(ctx, parent, name, newparent, newname, nil, nil)
	return
}

func Link(ctx Context, ino Ino, newparent Ino, newname string) (entry *meta.Entry, err syscall.Errno) {
	defer func() {
		logit(ctx, "link (%d,%d,%s): %s%s", ino, newparent, newname, strerr(err), (*Entry)(entry))
	}()
	if IsSpecialNode(ino) {
		err = syscall.EACCES
		return
	}
	if newparent == rootID && IsSpecialName(newname) {
		err = syscall.EACCES
		return
	}
	if len(newname) > maxName {
		err = syscall.ENAMETOOLONG
		return
	}

	var attr = &Attr{}
	err = m.Link(ctx, ino, newparent, newname, attr)
	if err == 0 {
		UpdateLength(ino, attr)
		entry = &meta.Entry{Inode: ino, Attr: attr}
	}
	return
}

func Opendir(ctx Context, ino Ino) (fh uint64, err syscall.Errno) {
	defer func() { logit(ctx, "opendir (%d): %s [fh:%d]", ino, strerr(err), fh) }()
	if IsSpecialNode(ino) {
		err = syscall.ENOTDIR
		return
	}
	fh = newHandle(ino).fh
	return
}

func UpdateLength(inode Ino, attr *meta.Attr) {
	if attr.Full && attr.Typ == meta.TypeFile {
		length := writer.GetLength(inode)
		if length > attr.Length {
			attr.Length = length
		}
		reader.Truncate(inode, attr.Length)
	}
}

func Readdir(ctx Context, ino Ino, size uint32, off int, fh uint64, plus bool) (entries []*meta.Entry, err syscall.Errno) {
	defer func() { logit(ctx, "readdir (%d,%d,%d): %s (%d)", ino, size, off, strerr(err), len(entries)) }()
	h := findHandle(ino, fh)
	if h == nil {
		err = syscall.EBADF
		return
	}
	h.Lock()
	defer h.Unlock()

	if h.children == nil || off == 0 {
		var inodes []*meta.Entry
		err = m.Readdir(ctx, ino, 1, &inodes)
		if err == syscall.EACCES {
			err = m.Readdir(ctx, ino, 0, &inodes)
		}
		if err != 0 {
			return
		}
		h.children = inodes
		if ino == rootID {
			// add internal nodes
			for _, node := range internalNodes {
				h.children = append(h.children, &meta.Entry{
					Inode: node.inode,
					Name:  []byte(node.name),
					Attr:  node.attr,
				})
			}
		}
	}
	if off < len(h.children) {
		entries = h.children[off:]
	}
	return
}

func Releasedir(ctx Context, ino Ino, fh uint64) int {
	h := findHandle(ino, fh)
	if h == nil {
		return 0
	}
	ReleaseHandler(ino, fh)
	logit(ctx, "releasedir (%d): OK", ino)
	return 0
}

func Create(ctx Context, parent Ino, name string, mode uint16, cumask uint16, flags uint32) (entry *meta.Entry, fh uint64, err syscall.Errno) {
	defer func() {
		logit(ctx, "create (%d,%s,%s:0%04o): %s%s [fh:%d]", parent, name, smode(mode), mode, strerr(err), (*Entry)(entry), fh)
	}()
	if parent == rootID && IsSpecialName(name) {
		err = syscall.EEXIST
		return
	}
	if len(name) > maxName {
		err = syscall.ENAMETOOLONG
		return
	}

	var inode Ino
	var attr = &Attr{}
	err = m.Create(ctx, parent, name, mode&07777, cumask, &inode, attr)
	if runtime.GOOS == "darwin" && err == syscall.ENOENT {
		err = syscall.EACCES
	}
	if err != 0 {
		return
	}

	fh = newFileHandle(inode, 0, flags, attr)
	entry = &meta.Entry{Inode: inode, Attr: attr}
	return
}

func Open(ctx Context, ino Ino, flags uint32) (entry *meta.Entry, fh uint64, err syscall.Errno) {
	var attr = &Attr{}
	defer func() {
		if entry != nil {
			logit(ctx, "open (%d): %s [fh:%d]", ino, strerr(err), fh)
		} else {
			logit(ctx, "open (%d): %s", ino, strerr(err))
		}
	}()
	if IsSpecialNode(ino) {
		if ino != controlInode && (flags&O_ACCMODE) != syscall.O_RDONLY {
			err = syscall.EACCES
			return
		}
		h := newHandle(ino)
		fh = h.fh
		switch ino {
		case logInode:
			openAccessLog(fh)
		case statsInode:
			h.data = collectMetrics()
		}
		n := getInternalNode(ino)
		entry = &meta.Entry{Inode: ino, Attr: n.attr}
		return
	}

	err = m.Open(ctx, ino, uint8(flags), attr)
	if err != 0 {
		return
	}

	UpdateLength(ino, attr)
	fh = newFileHandle(ino, attr.Length, flags, attr)
	entry = &meta.Entry{Inode: ino, Attr: attr}
	return
}

func Truncate(ctx Context, ino Ino, size int64, opened uint8, attr *Attr) (err syscall.Errno) {
	// defer func() { logit(ctx, "truncate (%d,%d): %s", ino, size, strerr(err)) }()
	if IsSpecialNode(ino) {
		err = syscall.EPERM
		return
	}
	if size < 0 {
		err = syscall.EINVAL
		return
	}
	if size >= maxFileSize {
		err = syscall.EFBIG
		return
	}
	writer.Flush(ctx, ino)
	err = m.Truncate(ctx, ino, 0, uint64(size), attr)
	if err != 0 {
		return
	}
	writer.Truncate(ino, uint64(size))
	reader.Truncate(ino, uint64(size))
	return 0
}

func ReleaseHandler(ino Ino, fh uint64) {
	releaseFileHandle(ino, fh)
}

func Release(ctx Context, ino Ino, fh uint64) (err syscall.Errno) {
	defer func() { logit(ctx, "release (%d): %s", ino, strerr(err)) }()
	if IsSpecialNode(ino) {
		if ino == logInode {
			closeAccessLog(fh)
		}
		releaseHandle(ino, fh)
		return
	}
	if fh > 0 {
		f := findHandle(ino, fh)
		if f != nil {
			f.Lock()
			// rwlock_wait_for_unlock:
			for (f.writing | f.writers | f.readers) != 0 {
				if f.cond.WaitWithTimeout(time.Second) && ctx.Canceled() {
					f.Unlock()
					logger.Warnf("write lock %d interrupted", f.inode)
					err = syscall.EINTR
					return
				}
			}
			locks := f.locks
			owner := f.flockOwner
			f.Unlock()
			if f.writer != nil {
				f.writer.Flush(ctx)
			}
			if locks&1 != 0 {
				_ = m.Flock(ctx, ino, owner, F_UNLCK, false)
			}
		}
		_ = m.Close(ctx, ino)
		go releaseFileHandle(ino, fh) // after writes it waits for data sync, so do it after everything
	}
	return
}

func Read(ctx Context, ino Ino, buf []byte, off uint64, fh uint64) (n int, err syscall.Errno) {
	size := uint32(len(buf))
	if IsSpecialNode(ino) {
		if ino == logInode {
			n = readAccessLog(fh, buf)
		} else {
			h := findHandle(ino, fh)
			if h == nil {
				err = syscall.EBADF
				return
			}
			data := h.data
			if off < uint64(h.off) {
				data = nil
			} else {
				off -= h.off
			}
			if int(off) < len(data) {
				data = data[off:]
				if int(size) < len(data) {
					data = data[:size]
				}
				n = copy(buf, data)
			}
			if off > 2<<20 {
				// drop first part to avoid OOM
				h.off += 1 << 20
				h.data = h.data[1<<20:]
			}
			logit(ctx, "read (%d,%d,%d): OK (%d)", ino, size, off, n)
		}
		return
	}

	defer func() {
		readSizeHistogram.Observe(float64(n))
		logit(ctx, "read (%d,%d,%d): %s (%d)", ino, size, off, strerr(err), n)
	}()
	h := findHandle(ino, fh)
	if h == nil {
		err = syscall.EBADF
		return
	}
	if off >= maxFileSize || off+uint64(size) >= maxFileSize {
		err = syscall.EFBIG
		return
	}
	if h.reader == nil {
		err = syscall.EACCES
		return
	}
	if !h.Rlock(ctx) {
		err = syscall.EINTR
		return
	}
	defer h.Runlock()

	writer.Flush(ctx, ino)
	n, err = h.reader.Read(ctx, off, buf)
	if err == syscall.ENOENT {
		err = syscall.EBADF
	}
	h.removeOp(ctx)
	return
}

func Write(ctx Context, ino Ino, buf []byte, off, fh uint64) (err syscall.Errno) {
	size := uint64(len(buf))
	defer func() { logit(ctx, "write (%d,%d,%d): %s", ino, size, off, strerr(err)) }()
	h := findHandle(ino, fh)
	if h == nil {
		err = syscall.EBADF
		return
	}
	if off >= maxFileSize || off+size >= maxFileSize {
		err = syscall.EFBIG
		return
	}

	if ino == controlInode {
		h.data = append(h.data, buf...)
		h.data = append(h.data, handleInternalMsg(ctx, buf)...)
		return
	}

	if h.writer == nil {
		err = syscall.EACCES
		return
	}

	if !h.Wlock(ctx) {
		err = syscall.EINTR
		return
	}
	defer h.Wunlock()

	if h.attr != nil {
		h.attr = nil
	}
	err = h.writer.Write(ctx, off, buf)
	if err == syscall.ENOENT || err == syscall.EPERM || err == syscall.EINVAL {
		err = syscall.EBADF
	}
	h.removeOp(ctx)

	if err != 0 {
		return
	}
	writtenSizeHistogram.Observe(float64(len(buf)))
	reader.Truncate(ino, writer.GetLength(ino))
	reader.Invalidate(ino, off, uint64(len(buf)))
	return
}

func Fallocate(ctx Context, ino Ino, mode uint8, off, length int64, fh uint64) (err syscall.Errno) {
	defer func() { logit(ctx, "fallocate (%d,%d,%d,%d): %s", ino, mode, off, length, strerr(err)) }()
	if off < 0 || length <= 0 {
		err = syscall.EINVAL
		return
	}
	if IsSpecialNode(ino) {
		err = syscall.EACCES
		return
	}
	h := findHandle(ino, fh)
	if h == nil {
		err = syscall.EBADF
		return
	}
	if off >= maxFileSize || off+length >= maxFileSize {
		err = syscall.EFBIG
		return
	}
	if h.writer == nil {
		err = syscall.EACCES
		return
	}
	if !h.Wlock(ctx) {
		err = syscall.EINTR
		return
	}
	defer h.Wunlock()
	defer h.removeOp(ctx)

	err = m.Fallocate(ctx, ino, mode, uint64(off), uint64(length))
	return
}

func CopyFileRange(ctx Context, nodeIn Ino, fhIn, offIn uint64, nodeOut Ino, fhOut, offOut, size uint64, flags uint32) (copied uint64, err syscall.Errno) {
	defer func() {
		logit(ctx, "copy_file_range (%d,%d,%d,%d,%d,%d): %s", nodeIn, offIn, nodeOut, offOut, size, flags, strerr(err))
	}()
	if IsSpecialNode(nodeIn) {
		err = syscall.ENOTSUP
		return
	}
	if IsSpecialNode(nodeOut) {
		err = syscall.EACCES
		return
	}
	hi := findHandle(nodeIn, fhIn)
	if fhIn == 0 || hi == nil || hi.inode != nodeIn {
		err = syscall.EBADF
		return
	}
	ho := findHandle(nodeOut, fhOut)
	if fhOut == 0 || ho == nil || ho.inode != nodeOut {
		err = syscall.EBADF
		return
	}
	if hi.reader == nil {
		err = syscall.EBADF
		return
	}
	if ho.writer == nil {
		err = syscall.EBADF
		return
	}
	if offIn >= maxFileSize || offIn+size >= maxFileSize || offOut >= maxFileSize || offOut+size >= maxFileSize {
		err = syscall.EFBIG
		return
	}
	if flags != 0 {
		err = syscall.EINVAL
		return
	}
	if nodeIn == nodeOut && (offIn+size > offOut || offOut+size > offIn) {
		err = syscall.EINVAL // overlap
		return
	}

	if !hi.Rlock(ctx) {
		err = syscall.EINTR
		return
	}
	defer hi.Runlock()
	defer hi.removeOp(ctx)
	if !ho.Wlock(ctx) {
		err = syscall.EINTR
		return
	}
	defer ho.Wunlock()
	defer ho.removeOp(ctx)

	err = writer.Flush(ctx, nodeOut)
	if err != 0 {
		return
	}
	err = m.CopyFileRange(ctx, nodeIn, offIn, nodeOut, offOut, size, flags, &copied)
	if err == 0 {
		reader.Invalidate(nodeOut, offOut, uint64(size))
	}
	return
}

func doFsync(ctx Context, h *handle) (err syscall.Errno) {
	if h.writer != nil {
		if !h.Wlock(ctx) {
			return syscall.EINTR
		}
		defer h.Wunlock()
		defer h.removeOp(ctx)

		err = h.writer.Flush(ctx)
		if err == syscall.ENOENT || err == syscall.EPERM || err == syscall.EINVAL {
			err = syscall.EBADF
		}
	}
	return err
}

func Flush(ctx Context, ino Ino, fh uint64, lockOwner uint64) (err syscall.Errno) {
	defer func() { logit(ctx, "flush (%d): %s", ino, strerr(err)) }()
	if IsSpecialNode(ino) {
		return
	}
	h := findHandle(ino, fh)
	if h == nil {
		err = syscall.EBADF
		return
	}

	if h.writer != nil {
		if !h.Wlock(ctx) {
			h.cancelOp(ctx.Pid())
			err = syscall.EINTR
			return
		}

		err = h.writer.Flush(ctx)
		if err == syscall.ENOENT || err == syscall.EPERM || err == syscall.EINVAL {
			err = syscall.EBADF
		}
		h.removeOp(ctx)
		h.Wunlock()
	} else if h.reader != nil {
		h.cancelOp(ctx.Pid())
	}

	h.Lock()
	locks := h.locks
	h.Unlock()
	if locks&2 != 0 {
		_ = m.Setlk(ctx, ino, lockOwner, false, F_UNLCK, 0, 0x7FFFFFFFFFFFFFFF, 0)
	}
	return
}

func Fsync(ctx Context, ino Ino, datasync int, fh uint64) (err syscall.Errno) {
	defer func() { logit(ctx, "fsync (%d,%d): %s", ino, datasync, strerr(err)) }()
	if IsSpecialNode(ino) {
		return
	}
	h := findHandle(ino, fh)
	if h == nil {
		err = syscall.EBADF
		return
	}
	err = doFsync(ctx, h)
	return
}

const (
	xattrMaxName = 255
	xattrMaxSize = 65536
)

func SetXattr(ctx Context, ino Ino, name string, value []byte, flags int) (err syscall.Errno) {
	defer func() { logit(ctx, "setxattr (%d,%s,%d,%d): %s", ino, name, len(value), flags, strerr(err)) }()
	if IsSpecialNode(ino) {
		err = syscall.EPERM
		return
	}
	if len(value) > xattrMaxSize {
		if runtime.GOOS == "darwin" {
			err = syscall.E2BIG
		} else {
			err = syscall.ERANGE
		}
		return
	}
	if len(name) > xattrMaxName {
		if runtime.GOOS == "darwin" {
			err = syscall.EPERM
		} else {
			err = syscall.ERANGE
		}
		return
	}
	if len(name) == 0 {
		err = syscall.EINVAL
		return
	}
	if name == "system.posix_acl_access" || name == "system.posix_acl_default" {
		err = syscall.ENOTSUP
		return
	}
	err = m.SetXattr(ctx, ino, name, value)
	return
}

func GetXattr(ctx Context, ino Ino, name string, size uint32) (value []byte, err syscall.Errno) {
	defer func() { logit(ctx, "getxattr (%d,%s,%d): %s (%d)", ino, name, size, strerr(err), len(value)) }()

	if IsSpecialNode(ino) {
		err = meta.ENOATTR
		return
	}
	if len(name) > xattrMaxName {
		if runtime.GOOS == "darwin" {
			err = syscall.EPERM
		} else {
			err = syscall.ERANGE
		}
		return
	}
	if len(name) == 0 {
		err = syscall.EINVAL
		return
	}
	if name == "system.posix_acl_access" || name == "system.posix_acl_default" {
		err = syscall.ENOTSUP
		return
	}
	err = m.GetXattr(ctx, ino, name, &value)
	if size > 0 && len(value) > int(size) {
		err = syscall.ERANGE
	}
	return
}

func ListXattr(ctx Context, ino Ino, size int) (data []byte, err syscall.Errno) {
	defer func() { logit(ctx, "listxattr (%d,%d): %s (%d)", ino, size, strerr(err), len(data)) }()
	if IsSpecialNode(ino) {
		err = syscall.EPERM
		return
	}
	err = m.ListXattr(ctx, ino, &data)
	if size > 0 && len(data) > size {
		err = syscall.ERANGE
	}
	return
}

func RemoveXattr(ctx Context, ino Ino, name string) (err syscall.Errno) {
	defer func() { logit(ctx, "removexattr (%d,%s): %s", ino, name, strerr(err)) }()
	if IsSpecialNode(ino) {
		err = syscall.EPERM
		return
	}
	if name == "system.posix_acl_access" || name == "system.posix_acl_default" {
		return syscall.ENOTSUP
	}
	if len(name) > xattrMaxName {
		if runtime.GOOS == "darwin" {
			err = syscall.EPERM
		} else {
			err = syscall.ERANGE
		}
		return
	}
	if len(name) == 0 {
		err = syscall.EINVAL
		return
	}
	err = m.RemoveXattr(ctx, ino, name)
	return
}

var logger = utils.GetLogger("juicefs")
var conf *Config

<<<<<<< HEAD
func Init(conf_ *Config, m_ meta.Meta, store chunk.ChunkStore) {
	conf = conf_
=======
func Init(conf *Config, m_ meta.Meta, store_ chunk.ChunkStore) {
>>>>>>> 5e26ba36
	m = m_
	store = store_
	reader = NewDataReader(conf, m, store)
	writer = NewDataWriter(conf, m, store)
	handles = make(map[Ino][]*handle)
}

func InitMetrics() {
	prometheus.MustRegister(readSizeHistogram)
	prometheus.MustRegister(writtenSizeHistogram)
	prometheus.MustRegister(handlersGause)
	prometheus.MustRegister(opsDurationsHistogram)
	prometheus.MustRegister(compactSizeHistogram)
}<|MERGE_RESOLUTION|>--- conflicted
+++ resolved
@@ -38,15 +38,6 @@
 )
 
 type Config struct {
-<<<<<<< HEAD
-	Meta       *meta.Config
-	Format     *meta.Format
-	Chunk      *chunk.Config
-	Version    string
-	Mountpoint string
-	AccessLog  string
-	OpenCache  bool
-=======
 	Meta        *meta.Config
 	Format      *meta.Format
 	Chunk       *chunk.Config
@@ -54,7 +45,7 @@
 	Mountpoint  string
 	FastResolve bool
 	AccessLog   string
->>>>>>> 5e26ba36
+	OpenCache   bool
 }
 
 var (
@@ -898,12 +889,8 @@
 var logger = utils.GetLogger("juicefs")
 var conf *Config
 
-<<<<<<< HEAD
-func Init(conf_ *Config, m_ meta.Meta, store chunk.ChunkStore) {
+func Init(conf_ *Config, m_ meta.Meta, store_ chunk.ChunkStore) {
 	conf = conf_
-=======
-func Init(conf *Config, m_ meta.Meta, store_ chunk.ChunkStore) {
->>>>>>> 5e26ba36
 	m = m_
 	store = store_
 	reader = NewDataReader(conf, m, store)
