--- conflicted
+++ resolved
@@ -4,11 +4,7 @@
 
 ![JuiceFS LOGO](../images/juicefs-logo.png)
 
-<<<<<<< HEAD
-JuiceFS is a high-performance [POSIX](https://en.wikipedia.org/wiki/POSIX) file system released under GNU Affero General Public License v3.0. It is specially optimized for the cloud-native environment. Using the JuiceFS file system to store data, the data itself will be persisted in object storage (e.g. Amazon S3), and the metadata corresponding to the data can be persisted in various database engines such as Redis, MySQL, and SQLite according to the needs of the scene. 
-=======
 JuiceFS is a high-performance [POSIX](https://en.wikipedia.org/wiki/POSIX) file system released under GNU Affero General Public License v3.0. It is specially optimized for the cloud-native environment. Using the JuiceFS  to store data, the data itself will be persisted in object storage (e.g. Amazon S3), and the metadata corresponding to the data can be persisted in various database engines such as Redis, MySQL, and SQLite according to the needs of the scene. 
->>>>>>> 36937f5f
 
 JuiceFS can simply and conveniently connect massive cloud storage directly to big data, machine learning, artificial intelligence, and various application platforms that have been put into production environment, without modifying the code, you can use massive cloud storage as efficiently as using local storage. 
 
